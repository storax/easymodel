--- conflicted
+++ resolved
@@ -15,12 +15,6 @@
 * Easier insertion and removal of rows
 * Editing supported
 
-<<<<<<< HEAD
-0.3.0 (2015-08-09)
-+++++++++++++++++++++++++++++++++++++++
-
-* python 3 support
-=======
 0.3.0 (2015-02-10)
 +++++++++++++++++++++++++++++++++++++++
 
@@ -29,4 +23,8 @@
 * Add ItemDataRoles to retrieve the internal objects of an index
 * Easy conversion from ItemData to TreeItem
 * Emit clicks on widgetdelegate via QApplication and to the actual child widget
->>>>>>> 4eaee44b
+
+0.4.0 (2015-08-09)
++++++++++++++++++++++++++++++++++++++++
+
+* python 3 support